--- conflicted
+++ resolved
@@ -10,16 +10,7 @@
 Cauchy(l::Real) = Cauchy(l, 1.0)
 Cauchy() = Cauchy(0.0, 1.0)
 
-<<<<<<< HEAD
-insupport(::Cauchy, x::Real) = isfinite(x)
-insupport(::Type{Cauchy}, x::Real) = isfinite(x)
-=======
-@_jl_dist_2p Cauchy cauchy
-
 @continuous_distr_support Cauchy -Inf Inf
-
-entropy(d::Cauchy) = log(d.scale) + log(4.0 * pi)
->>>>>>> a56a585d
 
 mean(d::Cauchy) = NaN
 median(d::Cauchy) = d.location
