module Distributions

using ArrayViews
using PDMats
using StatsBase

import Base.Random
import Base: size, eltype, length, full, convert, show, getindex, scale, rand, rand!
import Base: sum, mean, median, maximum, minimum, quantile, std, var, cov, cor
import Base: +, -, .+, .-
import Base.LinAlg: Cholesky
import StatsBase: kurtosis, skewness, entropy, mode, modes, randi, fit, kldivergence
import StatsBase: RandIntSampler
import PDMats: dim, PDMat, invquad

export
    # generic types
    VariateForm,
    ValueSupport,
    Univariate,
    Multivariate,
    Matrixvariate,
    Discrete,
    Continuous,
    Sampleable,
    Distribution,
    UnivariateDistribution,
    MultivariateDistribution,
    MatrixDistribution,
    NoncentralHypergeometric,
    NonMatrixDistribution,
    DiscreteDistribution,
    ContinuousDistribution,
    DiscreteUnivariateDistribution,
    DiscreteMultivariateDistribution,
    DiscreteMatrixDistribution,
    ContinuousUnivariateDistribution,
    ContinuousMultivariateDistribution,
    ContinuousMatrixDistribution,
    SufficientStats,
    AbstractMvNormal,

    # distribution types
    Arcsine,
    Bernoulli,
    Beta,
    BetaPrime,
    Binomial,
    Categorical,
    Cauchy,
    Chi,
    Chisq,
    Cosine,
    DiagNormal,
    DiagNormalCanon,
    Dirichlet,
    DiscreteUniform,
    DoubleExponential,
    EdgeworthMean,
    EdgeworthSum,
    EdgeworthZ,
    EmpiricalUnivariateDistribution,
    Erlang,
    Exponential,
    FDist,
    FisherNoncentralHypergeometric,
    Frechet,
    FullNormal,
    FullNormalCanon,
    Gamma,
    GenericMvNormal,
    GenericMvNormalCanon,
    Geometric,
    Gumbel,
    Hypergeometric,
    InverseWishart,
    InverseGamma,
    InverseGaussian,  
    IsoNormal,
    IsoNormalCanon,  
    Kolmogorov,
    KSDist,
    KSOneSided,
    Laplace,
    Levy,
    Logistic,
    LogNormal,
    MixtureModel,
    Multinomial,
    MultivariateNormal,
    MvNormal,
    MvNormalCanon,
    MvNormalKnownCov,
    MvTDist,
    NegativeBinomial,
    NoncentralBeta,
    NoncentralChisq,
    NoncentralF,
    NoncentralHypergeometric,
    NoncentralT,
    Normal,
    NormalCanon,
    NormalGamma,
    NormalInverseGamma,
    NormalInverseWishart,
    NormalWishart,
    Pareto,
    Poisson,
    QQPair,
    Rayleigh,
    Skellam,
<<<<<<< HEAD
=======
    TDist,
    TriangularDist,
>>>>>>> bc94efaa
    SymTriangularDist,
    TDist,
    Truncated,
    TruncatedNormal,
    Uniform,
    VonMises,
    VonMisesFisher,
    WalleniusNoncentralHypergeometric,
    Weibull,
    Wishart,
    ZeroMeanIsoNormal,
    ZeroMeanIsoNormalCanon,
    ZeroMeanDiagNormal,
    ZeroMeanDiagNormalCanon,
    ZeroMeanFullNormal,
    ZeroMeanFullNormalCanon,

    # methods
    binaryentropy,      # entropy of distribution in bits
    canonform,          # get canonical form of a distribution
    ccdf,               # complementary cdf, i.e. 1 - cdf
    cdf,                # cumulative distribution function
    cf,                 # characteristic function
    cgf,                # cumulant generating function
    circmean,           # mean of circular distribution
    circmedian,         # median of circular distribution
    circmode,           # mode of circular distribution
    circvar,            # variance of circular distribution
    cquantile,          # complementary quantile (i.e. using prob in right hand tail)
    cumulant,           # cumulants of distribution
    complete,           # turn an incomplete formulation into a complete distribution
    dim,                # sample dimension of multivariate distribution
    entropy,            # entropy of distribution in nats
    fit,                # fit a distribution to data (using default method)
    fit_mle,            # fit a distribution to data using MLE
    fit_mle!,           # fit a distribution to data using MLE (inplace update to initial guess)
    fit_map,            # fit a distribution to data using MAP
    freecumulant,       # free cumulants of distribution
    gmvnormal,          # a generic function to construct multivariate normal distributions
    insupport,          # predicate, is x in the support of the distribution?
    invcov,             # get the inversed covariance
    invlogccdf,         # complementary quantile based on log probability
    invlogcdf,          # quantile based on log probability
    isplatykurtic,      # Is excess kurtosis > 0.0?
    isleptokurtic,      # Is excess kurtosis < 0.0?
    ismesokurtic,       # Is excess kurtosis = 0.0?
    isprobvec,          # Is a probability vector?
    isupperbounded,  
    islowerbounded,
    isbounded,
    hasfinitesupport,
    kde,                # Kernel density estimator (from Stats.jl)
    kurtosis,           # kurtosis of the distribution
    logccdf,            # ccdf returning log-probability
    logcdf,             # cdf returning log-probability
    logdetcov,          # log-determinant of covariance
    loglikelihood,      # log probability of array of IID draws
    logpdf,             # log probability density
    logpdf!,            # evaluate log pdf to provided storage
    logpmf,             # log probability mass
    logpmf!,            # evaluate log pmf to provided storage
    posterior,          # get posterior distribution given prior and observed data
    posterior_canon,    # get the canonical form of the posterior distribution
    posterior_mode,     # get the mode of posterior distribution
    posterior_rand,     # draw samples from the posterior distribution
    posterior_rand!, 
    posterior_randmodel,
    scale,              # scale parameter of a distribution
    invscale,           # invscale parameter of a distribution (see multivariate t-distribution)
    rate,               # rate parameter of a distribution
    sqmahal,            # squared Mahalanobis distance to Gaussian center
    sqmahal!,           # inplace evaluation of sqmahal
    mean,               # mean of distribution
    meanform,           # convert a normal distribution from canonical form to mean form
    median,             # median of distribution
    mgf,                # moment generating function
    mode,               # the mode of a unimodal distribution
    modes,              # mode(s) of distribution as vector
    moment,             # moments of distribution
    nsamples,           # get the number of samples contained in an array
    ncategories,        # the number of categories in a Categorical distribution
    pdf,                # probability density function (ContinuousDistribution)
    pmf,                # probability mass function (DiscreteDistribution)
    quantile,           # inverse of cdf (defined for p in (0,1))
    qqbuild,            # build a paired quantiles data structure for qqplots
    sampler,            # create a Sampler object for efficient samples
    skewness,           # skewness of the distribution
    std,                # standard deviation of distribution
    suffstats,          # compute sufficient statistics
    test_samples,       # test a sampler
    test_distr,         # test a distribution
    var,                # variance of distribution
    expected_logdet,    # expected logarithm of random matrix determinant
    gradlogpdf,         # gradient (or derivative) of logpdf(d,x) wrt x

    # reexport from StatsBase
    sample, sample!,        # sample from a source array
    wsample, wsample!      # weighted sampling from a source array


### source files

# type system
include("common.jl")

# implementation helpers
include("constants.jl")
include("specialfuns.jl")
include("tvpack.jl")
include("utils.jl")
include("rmath.jl")

# generic functions
include("show.jl")
include("genericrand.jl")
include("functionals.jl")
include("genericfit.jl")

# specific samplers and distributions
include("samplers.jl")
include("univariates.jl")
include("multivariates.jl")
include("matrixvariates.jl")

# others
include("truncate.jl")
include("conjugates.jl")
include("qq.jl")
include("estimators.jl")
include("testutils.jl")

# mixture distributions (TODO: moveout)
include("mixturemodel.jl")

include("deprecates.jl")

end # module<|MERGE_RESOLUTION|>--- conflicted
+++ resolved
@@ -109,13 +109,9 @@
     QQPair,
     Rayleigh,
     Skellam,
-<<<<<<< HEAD
-=======
+    SymTriangularDist,
     TDist,
     TriangularDist,
->>>>>>> bc94efaa
-    SymTriangularDist,
-    TDist,
     Truncated,
     TruncatedNormal,
     Uniform,
